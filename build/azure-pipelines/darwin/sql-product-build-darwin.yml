steps:
  - task: NodeTool@0
    inputs:
      versionSpec: '10.15.3'

  - task: geeklearningio.gl-vsts-tasks-yarn.yarn-installer-task.YarnInstaller@3
    inputs:
      versionSpec: '1.x'

  - task: 1ESLighthouseEng.PipelineArtifactCaching.RestoreCacheV1.RestoreCache@1
    inputs:
      keyfile: '.yarnrc, remote/.yarnrc, **/yarn.lock, !**/node_modules/**/yarn.lock, !**/.*/**/yarn.lock, !samples/**/yarn.lock'
      targetfolder: '**/node_modules, !**/node_modules/**/node_modules, !samples/**/node_modules'
      vstsFeed: 'BuildCache'

  - task: AzureKeyVault@1
    displayName: 'Azure Key Vault: Get Secrets'
    inputs:
      azureSubscription: 'ClientToolsInfra_670062 (88d5392f-a34f-4769-b405-f597fc533613)'
      KeyVaultName: ado-secrets

  - script: |
      set -e

      cat << EOF > ~/.netrc
      machine github.com
      login azuredatastudio
      password $(github-distro-mixin-password)
      EOF

      git config user.email "andresse@microsoft.com"
      git config user.name "AzureDataStudio"
    displayName: Prepare tooling

  - script: |
      set -e
      git remote add distro "https://github.com/$(VSCODE_MIXIN_REPO).git"
      git fetch distro
      git merge $(node -p "require('./package.json').distro")
    displayName: Merge distro

  - script: |
      set -e
      CHILD_CONCURRENCY=1 yarn --frozen-lockfile
    displayName: Install dependencies
    condition: and(succeeded(), ne(variables['CacheRestored'], 'true'))

  - task: 1ESLighthouseEng.PipelineArtifactCaching.SaveCacheV1.SaveCache@1
    inputs:
      keyfile: '.yarnrc, remote/.yarnrc, **/yarn.lock, !**/node_modules/**/yarn.lock, !**/.*/**/yarn.lock, !samples/**/yarn.lock'
      targetfolder: '**/node_modules, !**/node_modules/**/node_modules, !samples/**/node_modules'
      vstsFeed: 'BuildCache'
    condition: and(succeeded(), ne(variables['CacheRestored'], 'true'))

  - script: |
      set -e
      yarn postinstall
    displayName: Run postinstall scripts
    condition: and(succeeded(), eq(variables['CacheRestored'], 'true'))

  - script: |
      set -e
      node build/azure-pipelines/mixin
    displayName: Mix in quality

  - script: |
      set -e
      yarn gulp install-sqltoolsservice
    displayName: Install sqltoolsservice

  - script: |
      set -e
<<<<<<< HEAD
      yarn gulp vscode-darwin
      yarn gulp vscode-reh-darwin-min
      yarn gulp vscode-reh-web-darwin-min
=======
      yarn gulp vscode-darwin-min
>>>>>>> 48b2cbb0
    displayName: Build

  - task: ArchiveFiles@2 # WHY ARE WE DOING THIS?
    displayName: 'Archive build scripts source'
    inputs:
      rootFolderOrFile: '$(Build.SourcesDirectory)/build'
      archiveType: tar
      archiveFile: '$(Build.BinariesDirectory)/source.tar.gz'

  - task: PublishBuildArtifacts@1 # WHY ARE WE DOING THIS?
    displayName: 'Publish Artifact: build scripts source'
    inputs:
      PathtoPublish: '$(Build.BinariesDirectory)/source.tar.gz'
      ArtifactName: source

  - script: |
      set -e
      cd $(Build.SourcesDirectory)/../azuredatastudio-darwin
      zip -r -y $(Build.ArtifactStagingDirectory)/azuredatastudio-darwin.zip "Azure Data Studio.app"
    displayName: 'Stable - Run zip'
    condition: and(succeeded(), eq(variables['VSCODE_QUALITY'], 'stable'))

  - script: |
      set -e
      cd $(Build.SourcesDirectory)/../azuredatastudio-darwin
      zip -r -y $(Build.ArtifactStagingDirectory)/azuredatastudio-darwin.zip "Azure Data Studio - Insiders.app"
    displayName: 'Insiders - Run zip'
    condition: and(succeeded(), eq(variables['VSCODE_QUALITY'], 'insider'))

  - task: SFP.build-tasks.custom-build-task-1.EsrpCodeSigning@1
    displayName: 'ESRP CodeSigning'
    inputs:
      ConnectedServiceName: 'Code Signing'
      FolderPath: '$(Build.ArtifactStagingDirectory)'
      Pattern: 'azuredatastudio-darwin.zip'
      signConfigType: inlineSignParams
      inlineOperation: |
        [
          {
            "keyCode": "CP-401337-Apple",
            "operationSetCode": "MacAppDeveloperSign",
            "parameters": [],
            "toolName": "sign",
            "toolVersion": "1.0"
          }
        ]
      SessionTimeout: 20

  - script: | # WHY ARE WE DOING THIS?
      set -e
      zip -d $(Build.ArtifactStagingDirectory)/azuredatastudio-darwin.zip "Azure Data Studio.pkg"
    displayName: 'Stable - Remove .pkg from signed zip'
    condition: and(succeeded(), eq(variables['VSCODE_QUALITY'], 'stable'))

  - script: | # WHY ARE WE DOING THIS?
      set -e
      zip -d $(Build.ArtifactStagingDirectory)/azuredatastudio-darwin.zip "Azure Data Studio - Insiders.pkg"
    displayName: 'Insiders - Remove .pkg from signed zip'
    condition: and(succeeded(), eq(variables['VSCODE_QUALITY'], 'insider'))

  - script: |
      set -e
      ./scripts/test.sh --build --coverage --reporter mocha-junit-reporter
    displayName: Run unit tests
    condition: and(succeeded(), eq(variables['RUN_TESTS'], 'true'))
    timeoutInMinutes: 20
    continueOnError: true

  - script: |
      pushd .. && mv azuredatastudio-reh-darwin azuredatastudio-server-darwin && zip -Xry azuredatastudio-server-darwin.zip azuredatastudio-server-darwin && popd
    displayName: 'Build server'

  - script: | # WHY ARE WE DOING THIS?
      set -e
      PACKAGEJSON=`ls $(Build.SourcesDirectory)/package.json`
      VERSION=`node -p "require(\"$PACKAGEJSON\").version"`
      COMMIT_ID=`git rev-parse HEAD`

      echo -e "{  \"version\": \"$VERSION\", \"quality\": \"$VSCODE_QUALITY\", \"commit\": \"$COMMIT_ID\" }" > "$(Build.ArtifactStagingDirectory)/version.json"
    displayName: 'Create version.json'

  - script: | # WHY ARE WE DOING THIS?
      set -e
      for f in *
      do
      shasum -a 256 "$f" >> sha256hashes.txt
      done
    workingDirectory: '$(Build.ArtifactStagingDirectory)'
    displayName: 'Get SHA256 Hashes'
    continueOnError: true

  - task: PublishBuildArtifacts@1
    displayName: 'Publish Artifact: drop'

  - task: PublishTestResults@2
    displayName: 'Publish Test Results test-results.xml'
    inputs:
      testResultsFiles: 'test-results.xml'
      searchFolder: '$(Build.SourcesDirectory)'
    continueOnError: true
    condition: and(succeeded(), eq(variables['RUN_TESTS'], 'true'))

  - task: PublishTestResults@2
    displayName: 'Publish Integration and Smoke Test Results'
    inputs:
      testResultsFiles: 'dawin-integration-tests-results.xml'
      searchFolder: '$(Build.ArtifactStagingDirectory)\test-results'
    continueOnError: true
    condition: and(succeeded(), eq(variables['RUN_TESTS'], 'true'))

  - task: PublishCodeCoverageResults@1
    displayName: 'Publish code coverage from $(Build.SourcesDirectory)/.build/coverage/cobertura-coverage.xml'
    inputs:
      codeCoverageTool: Cobertura
      summaryFileLocation: '$(Build.SourcesDirectory)/.build/coverage/cobertura-coverage.xml'
      reportDirectory: '$(Build.SourcesDirectory)/.build/coverage'
    continueOnError: true
    condition: and(succeeded(), eq(variables['RUN_TESTS'], 'true'))

  - task: ms.vss-governance-buildtask.governance-build-task-component-detection.ComponentGovernanceComponentDetection@0
    displayName: 'Component Detection'
    inputs:
      failOnAlert: true

  - script: 'echo "##vso[build.addbuildtag]Scheduled" '
    displayName: 'Add scheduled tag if needed'
    condition: and(in(variables['Agent.JobStatus'], 'Succeeded'), eq(variables['Build.Reason'], 'Schedule'))<|MERGE_RESOLUTION|>--- conflicted
+++ resolved
@@ -70,13 +70,9 @@
 
   - script: |
       set -e
-<<<<<<< HEAD
-      yarn gulp vscode-darwin
+      yarn gulp vscode-darwin-min
       yarn gulp vscode-reh-darwin-min
       yarn gulp vscode-reh-web-darwin-min
-=======
-      yarn gulp vscode-darwin-min
->>>>>>> 48b2cbb0
     displayName: Build
 
   - task: ArchiveFiles@2 # WHY ARE WE DOING THIS?
@@ -147,7 +143,7 @@
 
   - script: |
       pushd .. && mv azuredatastudio-reh-darwin azuredatastudio-server-darwin && zip -Xry azuredatastudio-server-darwin.zip azuredatastudio-server-darwin && popd
-    displayName: 'Build server'
+    displayName: 'Package server'
 
   - script: | # WHY ARE WE DOING THIS?
       set -e
